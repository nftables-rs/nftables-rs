--- conflicted
+++ resolved
@@ -21,13 +21,8 @@
 async-process = { version = "2.5.0", optional = true }
 futures-lite = { version = "2.6.1", optional = true }
 schemars = "1.0.4"
-<<<<<<< HEAD
-serde = { version = "1.0.219", features = ["derive"] }
+serde = { version = "1.0.225", features = ["derive"] }
 serde_json = { version = "1.0.145" }
-=======
-serde = { version = "1.0.225", features = ["derive"] }
-serde_json = { version = "1.0.143" }
->>>>>>> a0d7c4cd
 serde_path_to_error = "0.1"
 strum = "0.27.2"
 strum_macros = "0.27.2"
